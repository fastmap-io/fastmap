--- conflicted
+++ resolved
@@ -3,11 +3,7 @@
 Do not instantiate anything here directly. Use the interface __init__.py.
 """
 
-<<<<<<< HEAD
-import datetime
-=======
 import collections
->>>>>>> 23b11f5b
 import distutils.sysconfig
 import functools
 import glob
@@ -56,7 +52,7 @@
     :param str return_type: Either "ELEMENTS" or "BATCHES". Default
         is "ELEMENTS".
     :param str label: Optional label to track this execution. Only meaningful if
-        some execution occurs on the cloud. Default is emptystring.
+        some execution occurs on the cloud. Default is "".
     :rtype: Generator
 
     Fastmap is a parallelized/distributed drop-in replacement for 'map'.
@@ -78,14 +74,12 @@
     """
 
 OFFLOAD_DOCSTRING = """
-    Offload a function to the cloud and return a promise to check in on it.
+    Offload a function to the cloud and return a promise.
 
     :param function func: Function to offload
-    :param list args: Arguments to execute the function with.
-    :param dict kwargs: Kwargs to execute the function with.
-    :param function hook: Function to call upon process completion
-    :param str label: Optional label to track this execution. Only meaningful if
-        some execution occurs on the cloud. Default is emptystring.
+    :param dict kwargs: Named parameters to bind to the function. Optional.
+    :param function hook: Function to call upon process completion. Optional.
+    :param str label: Optional label to track this execution. Default is "".
     :rtype: FastmapPromise
 
     """
@@ -222,6 +216,7 @@
 InitStatus = Namespace("UPLOADED", "FOUND", "NOT_FOUND")
 MapStatus = Namespace("NOT_FOUND", "BATCH_PROCESSED", "INITALIZING", "INITIALIZATION_ERROR", "PROCESS_ERROR")
 DoneStatus = Namespace("DONE", "NOT_FOUND")
+PromiseState = Namespace("PENDING", "FULFILLED", "REJECTED")
 
 DEFAULT_CONFIG = {
     'secret': None,
@@ -643,20 +638,16 @@
     }
 
 
-def post_request(url: str, payload: dict, secret: str,
+def post_request(url: str, data: dict, secret: str,
                  log: FastmapLogger) -> requests.Response:
     """
     Generic cloud post wrapper.
     This does warning/error management, extracts content, and checks signatures
     for every API post
     """
-<<<<<<< HEAD
-    data = msgpack.dumps(payload)
-=======
     if isinstance(data, dict):
         data = msgpack.dumps(data)
 
->>>>>>> 23b11f5b
     headers = basic_headers(secret, data)
     try:
         resp = requests.post(url, data=data, headers=headers)
@@ -738,11 +729,6 @@
                                  resp.obj.get('init_error'), resp.obj.get('init_tb')))
         break
 
-<<<<<<< HEAD
-    if resp.status == "PROCESS_DONE":
-        cloud_cid = resp.headers['X-Controller-Id']
-        worker_cid = resp.headers['X-Worker-Id']
-=======
     mem_used = (float(resp.headers.get('X-Mem-Used', 0.0))
                 / float(resp.headers.get('X-Mem-Total', 1.0)))
     if mem_used > 0.9:
@@ -751,7 +737,6 @@
 
     if resp.status == MapStatus.BATCH_PROCESSED:
         service_id = resp.headers['X-Service-Id']
->>>>>>> 23b11f5b
         total_request = time.perf_counter() - start_req_time
         total_application = float(resp.headers['X-Application-Seconds'])
         total_mapping = float(resp.headers['X-Map-Seconds'])
@@ -986,16 +971,11 @@
     If this is not called, the server will do it anyway on a cron schedule.
     """
 
-<<<<<<< HEAD
-    url = cloud_url_base + '/api/v1/done'
-    payload = {
-=======
     url = cloud_url + '/api/v1/done'
     payload = msgpack.dumps({
->>>>>>> 23b11f5b
         "func_hash": func_hash,
         "run_id": run_id
-    }
+    })
     resp = post_request(url, payload, secret, log)
 
     if resp.status_code != 200 or resp.status != DoneStatus.DONE:
@@ -1148,13 +1128,10 @@
         super().__init__(*args, **kwargs)
 
     def run(self):
+        payload = msgpack.dumps({})
         try:
-<<<<<<< HEAD
-            resp = post_request(self.url, {}, self.secret, self.log)
-=======
             resp = post_request(self.url + '/api/v1/auth', payload,
                                 self.secret, self.log)
->>>>>>> 23b11f5b
         except CloudError as ex:
             self.log.error("During auth check [%s]:\n%s.",
                            multiprocessing.current_process().name, ex)
@@ -1430,11 +1407,10 @@
         self.total_network_seconds = self.itdm.get_total_network_seconds()
 
 
-PromiseState = Namespace("PENDING", "FULFILLED", "REJECTED")
-def local_func_factory(func, args, kwargs):
+def local_func_factory(func, kwargs):
     def local_func(queue):
         try:
-            ret = dill.dumps(func(*args, **kwargs))
+            ret = dill.dumps(func(**kwargs))
         except Exception as ex:
             queue.put((PromiseState.REJECTED, repr(ex)))
         queue.put((PromiseState.FULFILLED, ret))
@@ -1476,8 +1452,8 @@
         return self._config.exec_policy == ExecPolicy.LOCAL
 
     @staticmethod
-    def create_local(config, func, args, kwargs, hook):
-        local_func = local_func_factory(func, args, kwargs)
+    def create_local(config, func, kwargs, hook):
+        local_func = local_func_factory(func, kwargs)
         local_queue = multiprocessing.Queue()
         proc = multiprocessing.Process(target=local_func,
                                        args=(local_queue,))
@@ -1488,11 +1464,10 @@
         return fp
 
     @staticmethod
-    def create_cloud(config, func_hash, args, kwargs, hook, label):
+    def create_cloud(config, func_hash, kwargs, hook, label):
         url = config.cloud_url_base + "/api/v1/offload"
         payload = {
             "func_hash": func_hash,
-            "args": args,
             "kwargs": kwargs,
             "label": label,
         }
@@ -1686,8 +1661,7 @@
         self.log.restore_verbosity()  # undo hush
 
     @set_docstring(OFFLOAD_DOCSTRING)
-    def offload(self, func: FunctionType, args=None, kwargs=None, hook=None, label=""):
-        args = args or ()
+    def offload(self, func: FunctionType, kwargs=None, hook=None, label=""):
         kwargs = kwargs or {}
 
         if self.config.confirm_charges:
@@ -1702,19 +1676,16 @@
                 self.log.warning("Unrecognized input of %r. "
                                  "Please input 'y' or 'n'.", user_input)
 
-        if not isinstance((list, tuple), args):
-            raise FastmapException("'args' must be a list of a tuple")
         if not isinstance(dict, kwargs):
             raise FastmapException("'kwargs' must be a list of a tuple")
 
         if self.exec_policy == ExecPolicy.LOCAL:
-            return FastmapPromise.create_local(self.config, func, args,
-                                               kwargs, hook)
+            return FastmapPromise.create_local(self.config, func, kwargs, hook)
 
         pickled_func = pickle_function(func)
         func_payload, func_hash = get_payload_and_hash(pickled_func, self.config)
         init_remote(self.config, func_hash, func_payload)
-        return FastmapPromise.create_cloud(self.config, func_hash, args, kwargs,
+        return FastmapPromise.create_cloud(self.config, func_hash, kwargs,
                                            hook, label)
 
     @set_docstring(POLL_DOCSTRING)
@@ -1873,32 +1844,50 @@
 
 
 def init_remote(config, func_hash, func_payload):
-    payload = {}
+    """
+    Get the function and modules uploaded to the cloud via the
+    /api/v1/init endpoint. This must happen BEFORE calling /api/v1/map.
+    Because of server-side caching, and the potential for very large
+    payloads, check with the function hash before uploading the function.
+    """
 
     # Step 1: Try just uploaded the function hash. If it exists, we are good.
-    payload['func_hash'] = func_hash
+    req_dict = {}
+    req_dict['func_hash'] = func_hash
     url = config.cloud_url_base + "/api/v1/init"
+    payload = msgpack.dumps(req_dict)
     resp = post_request(url, payload, config.secret, config.log)
 
     if resp.status_code != 200:
         raise CloudError("Cloud initialization failed %r." % resp.obj)
-    if resp.status == 'EXISTS':
+    if resp.status == InitStatus.FOUND:
+        config.log.info("Function already on the server.")
         return
+    if resp.status != InitStatus.NOT_FOUND:
+        raise CloudError("Unexpected init status %r." % resp.obj)
 
     # Step 2: If the server can't find the func, we need to upload it
     # We might need to chunk the upload due to cloud run limits
     func_parts = chunk_bytes(func_payload, 20 * MB)
     for i, func_part in enumerate(func_parts):
-        payload['func'] = func_part
-        payload['payload_part'] = i
-        payload['payload_len'] = len(func_parts)
+        req_dict['func'] = func_part
+        req_dict['payload_part'] = i
+        req_dict['payload_len'] = len(func_parts)
+        payload = msgpack.dumps(req_dict)
+        payload_bytes = fmt_bytes(len(payload))
+        if len(func_parts) > 1:
+            config.log.info("Uploading code (%s) part %d/%d..." %
+                            (payload_bytes, i + 1, len(func_parts)))
+        else:
+            config.log.info("Uploading code (%s)..." % payload_bytes)
         resp = post_request(url, payload, config.secret, config.log)
 
         if resp.status_code != 200:
             raise CloudError("Cloud initialization failed %r." % resp.obj)
-        if resp.status == 'UPLOADED':
+        if resp.status == InitStatus.UPLOADED:
             continue
         raise CloudError("Cloud initialization failed. Function not uploaded.")
+    config.log.info("Done uploading code.")
     return
 
 
@@ -1923,13 +1912,6 @@
                  config: FastmapConfig, label: str):
         multiprocessing.Process.__init__(self)
 
-<<<<<<< HEAD
-        self.func_payload, self.func_hash = get_payload_and_hash(pickled_func,
-                                                                 config)
-        self.itdm = itdm
-
-        self.config = config
-=======
         local_sources, installed_mods, requirements = get_dependencies(
             config.requirements, config.log)
         encoded_func = msgpack.dumps({
@@ -1941,72 +1923,14 @@
         self.func_hash = get_func_hash(self.func_payload)
         self.itdm = itdm
 
-        self.log = config.log
-        self.max_cloud_workers = config.max_cloud_workers
-        self.cloud_url = config.cloud_url
-        self.secret = config.secret
->>>>>>> 23b11f5b
+        self.config = config
         self.process_name = multiprocessing.current_process().name
         self.label = label
         self.run_id = secrets.token_hex(8)
-        self.log.info("Started cloud supervisor for remote url (%r). "
-                      "Function payload size is %s.",
-<<<<<<< HEAD
-                      self.config.cloud_url_base, fmt_bytes(len(self.func_payload)))
-=======
-                      self.cloud_url, fmt_bytes(len(self.func_payload)))
->>>>>>> 23b11f5b
-
-    def init_remote(self):
-        """
-        Get the function and modules uploaded to the cloud via the
-        /api/v1/init endpoint. This must happen BEFORE calling /api/v1/map.
-        Because of server-side caching, and the potential for very large
-        payloads, check with the function hash before uploading the function.
-        """
-<<<<<<< HEAD
-        init_remote(self.config, self.func_hash, self.func_payload)
-=======
-
-        # Step 1: Try just uploaded the function hash. If it exists, we are good.
-        req_dict = {}
-        req_dict['func_hash'] = self.func_hash
-        url = self.cloud_url + "/api/v1/init"
-        payload = msgpack.dumps(req_dict)
-        resp = post_request(url, payload, self.secret, self.log)
-
-        if resp.status_code != 200:
-            raise CloudError("Cloud initialization failed %r." % resp.obj)
-        if resp.status == InitStatus.FOUND:
-            self.log.info("Function already exists on cloud.")
-            return
-        if resp.status != InitStatus.NOT_FOUND:
-            raise CloudError("Unexpected init status %r." % resp.obj)
-
-        # Step 2: If the server can't find the func, we need to upload it
-        # We might need to chunk the upload due to cloud run limits
-        func_parts = chunk_bytes(self.func_payload, 20 * MB)
-        for i, func_part in enumerate(func_parts):
-            req_dict['func'] = func_part
-            req_dict['payload_part'] = i
-            req_dict['payload_len'] = len(func_parts)
-            payload = msgpack.dumps(req_dict)
-            payload_bytes = fmt_bytes(len(payload))
-            if len(func_parts) > 1:
-                self.log.info("Uploading code (%s) part %d/%d..." %
-                              (payload_bytes, i + 1, len(func_parts)))
-            else:
-                self.log.info("Uploading code (%s)..." % payload_bytes)
-            resp = post_request(url, payload, self.secret, self.log)
-
-            if resp.status_code != 200:
-                raise CloudError("Cloud initialization failed %r." % resp.obj)
-            if resp.status == InitStatus.UPLOADED:
-                continue
-            raise CloudError("Cloud initialization failed. Function not uploaded.")
-        self.log.info("Done uploading code.")
-        return
->>>>>>> 23b11f5b
+        self.config.log.info("Started cloud supervisor for remote url (%r). "
+                             "Function payload size is %s.",
+                             self.config.cloud_url,
+                             fmt_bytes(len(self.func_payload)))
 
     def run(self):
         """
@@ -2015,7 +1939,7 @@
         push more to the cloud.
         """
         try:
-            self.init_remote()
+            init_remote(self.config, self.func_hash, self.func_payload)
         except CloudError as e:
             self.config.log.error("In cloud supervisor during init [%s]: %r.",
                                   multiprocessing.current_process().name, e)
@@ -2025,11 +1949,7 @@
         if not batch_tup:
             return
 
-<<<<<<< HEAD
-        map_endpoint = self.config.cloud_url_base + '/api/v1/map'
-=======
-        map_url = self.cloud_url + '/api/v1/map'
->>>>>>> 23b11f5b
+        map_url = self.config.cloud_url + '/api/v1/map'
         try:
             process_cloud_batch(self.itdm, batch_tup, map_url,
                                 self.func_hash, self.label,
@@ -2037,21 +1957,13 @@
         except CloudError as e:
             self.itdm.put_error(self.process_name, repr(e), batch_tup)
             if hasattr(e, 'tb') and e.tb:
-<<<<<<< HEAD
+                tb = e.tb.replace('%0A', '\n')
                 self.config.log.error("In cloud supervisor [%s]:\n%s.",
-                                      multiprocessing.current_process().name, e.tb)
+                                      multiprocessing.current_process().name, tb)
             else:
                 self.config.log.error("In cloud supervisor [%s]: %r.",
                                       multiprocessing.current_process().name, e)
-=======
-                tb = e.tb.replace('%0A', '\n')
-                self.log.error("In cloud supervisor [%s]:\n%s.",
-                               multiprocessing.current_process().name, tb)
-            else:
-                self.log.error("In cloud supervisor [%s]: %r.",
-                               multiprocessing.current_process().name, e)
-            self.log.error("Shutting down cloud processing due to error...")
->>>>>>> 23b11f5b
+            self.config.log.error("Shutting down cloud processing due to error...")
             return
 
         threads = []
@@ -2059,14 +1971,9 @@
                                 self.itdm.inbox_len())
         self.config.log.debug("Opening %d cloud connection(s)...", num_cloud_threads)
         for thread_id in range(num_cloud_threads):
-<<<<<<< HEAD
-            thread_args = (thread_id, map_endpoint, self.func_hash, self.label,
+            thread_args = (thread_id, map_url, self.func_hash, self.label,
                            self.run_id, self.itdm, self.config.secret,
                            self.config.log)
-=======
-            thread_args = (thread_id, map_url, self.func_hash, self.label,
-                           self.run_id, self.itdm, self.secret, self.log)
->>>>>>> 23b11f5b
             thread = threading.Thread(target=cloud_thread, args=thread_args)
             thread.start()
             threads.append(thread)
@@ -2074,14 +1981,9 @@
 
         for thread in threads:
             thread.join()
-        self.log.info("Shutting down cloud processing...")
-
-<<<<<<< HEAD
-        post_done_args = (self.config.cloud_url_base, self.config.secret,
+        self.config.log.info("Shutting down cloud processing...")
+
+        post_done_args = (self.config.cloud_url, self.config.secret,
                           self.config.log, self.func_hash, self.run_id)
-=======
-        post_done_args = (self.cloud_url, self.secret, self.log,
-                          self.func_hash, self.run_id)
->>>>>>> 23b11f5b
         done_thread = threading.Thread(target=post_done, args=post_done_args)
         done_thread.start()